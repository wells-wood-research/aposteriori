--- conflicted
+++ resolved
@@ -5,11 +5,7 @@
 
 setup(
     name="aposteriori",
-<<<<<<< HEAD
-    version="2.2.0",
-=======
-    version="2.1.2",
->>>>>>> a50638a2
+    version="2.2.2",
     author="Wells Wood Research Group",
     author_email="chris.wood@ed.ac.uk",
     description="A library for the voxelization of protein structures for protein design.",
